// (c) Copyright 2016 Hewlett Packard Enterprise Development LP
//
// Licensed under the Apache License, Version 2.0 (the "License");
// you may not use this file except in compliance with the License.
// You may obtain a copy of the License at
//
//     http://www.apache.org/licenses/LICENSE-2.0
//
// Unless required by applicable law or agreed to in writing, software
// distributed under the License is distributed on an "AS IS" BASIS,
// WITHOUT WARRANTIES OR CONDITIONS OF ANY KIND, either express or implied.
// See the License for the specific language governing permissions and
// limitations under the License.

package rules

import (
	"github.com/GoASTScanner/gas"
)

// RuleDefinition contains the description of a rule and a mechanism to
// create it.
type RuleDefinition struct {
	ID          string
	Description string
	Create      gas.RuleBuilder
}

// RuleList is a mapping of rule ID's to rule definitions
type RuleList map[string]RuleDefinition

// Builders returns all the create methods for a given rule list
func (rl RuleList) Builders() map[string]gas.RuleBuilder {
	builders := make(map[string]gas.RuleBuilder)
	for _, def := range rl {
		builders[def.ID] = def.Create
	}
	return builders
}

// RuleFilter can be used to include or exclude a rule depending on the return
// value of the function
type RuleFilter func(string) bool

// NewRuleFilter is a closure that will include/exclude the rule ID's based on
// the supplied boolean value.
func NewRuleFilter(action bool, ruleIDs ...string) RuleFilter {
	rulelist := make(map[string]bool)
	for _, rule := range ruleIDs {
		rulelist[rule] = true
	}
	return func(rule string) bool {
		if _, found := rulelist[rule]; found {
			return action
		}
		return !action
	}
}

// Generate the list of rules to use
func Generate(filters ...RuleFilter) RuleList {
	rules := []RuleDefinition{
		// misc
		{"G101", "Look for hardcoded credentials", NewHardcodedCredentials},
		{"G102", "Bind to all interfaces", NewBindsToAllNetworkInterfaces},
		{"G103", "Audit the use of unsafe block", NewUsingUnsafe},
		{"G104", "Audit errors not checked", NewNoErrorCheck},
		{"G105", "Audit the use of big.Exp function", NewUsingBigExp},
		{"G106", "Audit the use of ssh.InsecureIgnoreHostKey function", NewSSHHostKey},

		// injection
		{"G201", "SQL query construction using format string", NewSQLStrFormat},
		{"G202", "SQL query construction using string concatenation", NewSQLStrConcat},
		{"G203", "Use of unescaped data in HTML templates", NewTemplateCheck},
		{"G204", "Audit use of command execution", NewSubproc},

		// filesystem
<<<<<<< HEAD
		"G301": {"Poor file permissions used when creating a directory", NewMkdirPerms},
		"G302": {"Poor file permisions used when creation file or using chmod", NewFilePerms},
		"G303": {"Creating tempfile using a predictable path", NewBadTempFile},
		"G304": {"File path provided as taint input", NewReadFile},
=======
		{"G301", "Poor file permissions used when creating a directory", NewMkdirPerms},
		{"G302", "Poor file permisions used when creation file or using chmod", NewFilePerms},
		{"G303", "Creating tempfile using a predictable path", NewBadTempFile},
>>>>>>> 429ac07b

		// crypto
		{"G401", "Detect the usage of DES, RC4, or MD5", NewUsesWeakCryptography},
		{"G402", "Look for bad TLS connection settings", NewIntermediateTLSCheck},
		{"G403", "Ensure minimum RSA key length of 2048 bits", NewWeakKeyStrength},
		{"G404", "Insecure random number source (rand)", NewWeakRandCheck},

		// blacklist
		{"G501", "Import blacklist: crypto/md5", NewBlacklistedImportMD5},
		{"G502", "Import blacklist: crypto/des", NewBlacklistedImportDES},
		{"G503", "Import blacklist: crypto/rc4", NewBlacklistedImportRC4},
		{"G504", "Import blacklist: net/http/cgi", NewBlacklistedImportCGI},
	}

	ruleMap := make(map[string]RuleDefinition)

RULES:
	for _, rule := range rules {
		for _, filter := range filters {
			if filter(rule.ID) {
				continue RULES
			}
		}
		ruleMap[rule.ID] = rule
	}
	return ruleMap
}<|MERGE_RESOLUTION|>--- conflicted
+++ resolved
@@ -75,16 +75,10 @@
 		{"G204", "Audit use of command execution", NewSubproc},
 
 		// filesystem
-<<<<<<< HEAD
-		"G301": {"Poor file permissions used when creating a directory", NewMkdirPerms},
-		"G302": {"Poor file permisions used when creation file or using chmod", NewFilePerms},
-		"G303": {"Creating tempfile using a predictable path", NewBadTempFile},
-		"G304": {"File path provided as taint input", NewReadFile},
-=======
 		{"G301", "Poor file permissions used when creating a directory", NewMkdirPerms},
 		{"G302", "Poor file permisions used when creation file or using chmod", NewFilePerms},
 		{"G303", "Creating tempfile using a predictable path", NewBadTempFile},
->>>>>>> 429ac07b
+        {"G304", "File path provided as taint input", NewReadFile},
 
 		// crypto
 		{"G401", "Detect the usage of DES, RC4, or MD5", NewUsesWeakCryptography},
