--- conflicted
+++ resolved
@@ -58,17 +58,6 @@
   <script type="text/babel">
     var IssueTag = React.createClass({
       render: function() {
-<<<<<<< HEAD
-        var className = "tag "
-        if (this.props.level === "HIGH") {
-          className += "is-danger";
-        }
-        if (this.props.level === "MEDIUM") {
-          className += "is-warning";
-        }
-        return (
-          <div className={ className }>
-=======
         var level = "tag "
         if (this.props.level === "HIGH") {
           level += "is-danger";
@@ -77,7 +66,6 @@
         }
         return (
           <div className={ level }>
->>>>>>> c3f25b8a
             { this.props.label }: { this.props.level }
           </div>
         );
